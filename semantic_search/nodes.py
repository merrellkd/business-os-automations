"""PocketFlow nodes for the semantic search indexing and query flows.

Each node focuses on a single responsibility and is heavily commented to
help developers familiar with TypeScript learn how Python and PocketFlow
work together.
"""

from __future__ import annotations

from typing import Any, Dict, Iterable, List
import logging
from pathlib import Path
from datetime import datetime

from .utils import llm_utils

from pocketflow import Node, Flow
from semantic_search.utils import llm_utils

# Utility modules from this package
from .utils import fs_utils, embedding_utils, query_utils
from .storage import faiss_manager, metadata_db


logger = logging.getLogger(__name__)


class ScanFilesNode(Node):
    """Gather file information for indexing."""

    def prep(self, shared: Dict[str, Any]):
        config = shared.get("config", {})
        root = config.get("root_path", ".")
        exts = config.get("file_extensions", [".md", ".txt"])
        return str(root), exts

    def exec(self, prep_res):
        root, exts = prep_res
        files = fs_utils.scan_directory(root, exts)
        meta = [fs_utils.get_file_metadata(str(f)) for f in files]
        return meta

    def post(self, shared, prep_res, exec_res):
        shared.setdefault("indexing", {})["files_to_index"] = exec_res
        return "default"


class FilterRelevantNode(Node):
    """Apply simple filtering rules to discovered files."""

    def prep(self, shared):
        indexing = shared.setdefault("indexing", {})
        files: List[Dict[str, Any]] = indexing.get("files_to_index", [])
        return files

    def exec(self, files: List[Dict[str, Any]]):
        filtered: List[Dict[str, Any]] = []
        for meta in files:
            # Example rule: ignore files larger than 1MB
            if meta.get("size", 0) < 1_000_000:
                filtered.append(meta)
        return filtered

    def post(self, shared, prep_res, exec_res):
        shared["indexing"]["filtered_files"] = exec_res
        return "default"


class ChunkDocumentsNode(Node):
    """Read filtered files and split them into chunks."""

    def prep(self, shared):
        files = shared.get("indexing", {}).get("filtered_files", [])
        return files

    def exec(self, files: List[Dict[str, Any]]):
        chunks: List[Dict[str, Any]] = []
        for meta in files:
            path = meta["path"]
            text = fs_utils.read_file_content(path)
            file_chunks = query_utils.chunk_text(text, Path(path).suffix)
            for idx, ch in enumerate(file_chunks):
                chunks.append(
                    {
                        "path": path,
                        "size": meta.get("size"),
                        "mtime": meta.get("modified", meta.get("mtime")),
                        "chunk_index": idx,
                        "text": ch["text"] if isinstance(ch, dict) else ch,
                    }
                )
        return chunks

    def post(self, shared, prep_res, exec_res):
        shared["indexing"]["chunks"] = exec_res
        return "default"


class GenerateEmbeddingsNode(Node):
    """Create embeddings for each text chunk."""

    def prep(self, shared):
        config = shared.get("config", {})
        model = config.get("embedding_model", "nomic-embed-text")
        chunks = shared.get("indexing", {}).get("chunks", [])
        texts = [c["text"] for c in chunks]
        return model, texts

    def exec(self, prep_res):
        model, texts = prep_res
        vectors = embedding_utils.generate_embeddings(texts, model=model, use_fallback=True)
        return vectors

    def post(self, shared, prep_res, exec_res):
        shared["indexing"]["embeddings"] = exec_res
        return "default"


class UpdateVectorDBNode(Node):
    """Persist embeddings to the vector store."""

    def prep(self, shared):
        embeddings = shared.get("indexing", {}).get("embeddings", [])
        config = shared.get("config", {})
        index_path = config.get("index_path", "semantic_index.pkl")
        return embeddings, index_path

    def exec(self, prep_res):
        embeddings, index_path = prep_res
        if Path(index_path).exists():
            index = faiss_manager.load_index(index_path)
        else:
            index = faiss_manager.init_index(len(embeddings[0]) if embeddings else embedding_utils.EMBEDDING_DIMENSION)
        start_id = len(index.get("ids", []))
        ids = list(range(start_id, start_id + len(embeddings)))
        faiss_manager.add_vectors(index, embeddings, ids)
        faiss_manager.save_index(index, index_path)
        return True

    def post(self, shared, prep_res, exec_res):
        shared["indexing"]["index_updated"] = exec_res
        return "default"


class UpdateMetadataDBNode(Node):
    """Store file and chunk information in SQLite."""

    def prep(self, shared):
        chunks = shared.get("indexing", {}).get("chunks", [])
        config = shared.get("config", {})
        db_path = config.get("metadata_path", "metadata.db")
        return chunks, db_path

    def exec(self, prep_res):
        chunks, db_path = prep_res
        conn = metadata_db.init_db(db_path)
        for chunk in chunks:
            file_id = metadata_db.add_file_metadata(
                conn,
                chunk["path"],
                chunk.get("size", 0),
                float(chunk.get("mtime") or 0.0),
            )
            metadata_db.add_chunk_metadata(
                conn, file_id, chunk["chunk_index"], chunk["text"]
            )
        conn.close()
        return True

    def post(self, shared, prep_res, exec_res):
        shared["indexing"]["metadata_updated"] = exec_res
        return "default"

# Add these nodes to your nodes.py file

class QueryRouterNode(Node):
    """Analyze incoming queries and route to appropriate processing flow."""
    
    def prep(self, shared: Dict[str, Any]):
        query = shared.get("query", {}).get("query", "")
        return query
    
    def exec(self, query: str):
        query_type = query_utils.classify_query(query)
        logger.info(f"Classified query as: {query_type}")
        return query_type
    
    def post(self, shared, prep_res, exec_res):
        shared.setdefault("query", {})["query_type"] = exec_res
        return exec_res  # Route based on query type


class SemanticSearchNode(Node):
    """Perform vector similarity search against indexed documents."""
    
    def prep(self, shared: Dict[str, Any]):
        query = shared.get("query", {}).get("query", "")
        config = shared.get("config", {})
        index_path = config.get("index_path", "semantic_index.pkl")
        model = config.get("embedding_model", "nomic-embed-text")
        k = config.get("search_k", 5)
        return query, index_path, model, k
    
    def exec(self, prep_res):
        query, index_path, model, k = prep_res
        
        # Generate query embedding
        query_embedding = embedding_utils.generate_embeddings([query], model=model)[0]
        
        # Load and search index
        if not Path(index_path).exists():
            logger.warning(f"Index not found at {index_path}")
            return []
        
        index = faiss_manager.load_index(index_path)
        ids, scores = faiss_manager.search(index, query_embedding, k=k)
        
        return list(zip(ids, scores))
    
    def post(self, shared, prep_res, exec_res):
        shared["query"]["search_results"] = exec_res
        return "default"


<<<<<<< HEAD
class TemporalMapperNode(Node):
    """Handle time-based queries by filtering documents by date."""
    
    def prep(self, shared: Dict[str, Any]):
        query = shared.get("query", {}).get("query", "")
        config = shared.get("config", {})
        db_path = config.get("metadata_path", "metadata.db")
        return query, db_path
    
    def exec(self, prep_res):
        query, db_path = prep_res
        
        # Extract temporal information
        filters = query_utils.build_metadata_filters(query)
        
        if not filters.get("start_date"):
            logger.info("No temporal markers found, proceeding with regular search")
            return []
        
        # Query database for files in date range
        conn = metadata_db.init_db(db_path)
        try:
            from datetime import datetime
            start = datetime.fromisoformat(filters["start_date"])
            end = datetime.fromisoformat(filters.get("end_date", filters["start_date"]))
            files = metadata_db.query_by_date_range(conn, start, end)
            return files
        finally:
            conn.close()
    
    def post(self, shared, prep_res, exec_res):
        shared["query"]["temporal_files"] = exec_res
=======

# ---------------------------------------------------------------------------
# Query flow nodes (Track E)
# ---------------------------------------------------------------------------


class QueryRouterNode(Node):
    """Classify the user's query and route to the appropriate sub-flow."""

    def prep(self, shared: Dict[str, Any]):
        # The query text is stored under ``shared['query']['query']``.
        return shared.get("query", {}).get("query", "")

    def exec(self, query: str) -> str:
        # ``classify_query`` returns labels such as ``'simple'`` or ``'temporal'``.
        return query_utils.classify_query(query)

    def post(self, shared: Dict[str, Any], prep_res, exec_res: str) -> str:
        # Persist the query type so later nodes can use it and return the
        # action name to drive PocketFlow's branching behaviour.
        shared.setdefault("query", {})["query_type"] = exec_res
        return exec_res


class SemanticSearchNode(Node):
    """Retrieve similar chunks from the vector store."""

    def prep(self, shared: Dict[str, Any]):
        q = shared.get("query", {}).get("query", "")
        cfg = shared.get("config", {})
        index_path = cfg.get("index_path", "semantic_index.pkl")
        db_path = cfg.get("metadata_path", "metadata.db")
        model = cfg.get("embedding_model", "nomic-embed-text")
        return q, index_path, db_path, model

    def exec(self, prep_res):
        query, index_path, db_path, model = prep_res
        # Generate an embedding for the query text.
        vec = embedding_utils.generate_embeddings([query], model=model, use_fallback=True)[0]
        index = faiss_manager.load_index(index_path)
        ids, scores = faiss_manager.search(index, vec, k=5)
        # Retrieve the original text for each matching chunk from SQLite.
        conn = metadata_db.init_db(db_path)
        results: List[Dict[str, Any]] = []
        for idx, score in zip(ids, scores):
            text = metadata_db.get_chunk_by_id(conn, idx + 1)
            results.append({"id": idx, "score": score, "text": text})
        conn.close()
        return results

    def post(self, shared: Dict[str, Any], prep_res, exec_res):
        shared.setdefault("query", {})["search_results"] = exec_res
        return "default"


class TemporalMapperNode(Node):
    """Find files matching temporal constraints in the query."""

    def prep(self, shared: Dict[str, Any]):
        query = shared.get("query", {}).get("query", "")
        db_path = shared.get("config", {}).get("metadata_path", "metadata.db")
        return query, db_path

    def exec(self, prep_res):
        query, db_path = prep_res
        markers = query_utils.extract_temporal_markers(query)
        start = markers.get("start") or datetime.fromtimestamp(0)
        end = markers.get("end") or datetime.now()
        conn = metadata_db.init_db(db_path)
        files = metadata_db.query_by_date_range(conn, start, end)
        conn.close()
        return files

    def post(self, shared: Dict[str, Any], prep_res, exec_res):
        shared.setdefault("query", {})["temporal_files"] = exec_res
        return "default"


class AgentOrchestratorNode(Node):
    """Simplified agent that could perform multi-step reasoning."""

    def prep(self, shared: Dict[str, Any]):
        query = shared.get("query", {}).get("query", "")
        context = shared.get("query", {}).get("search_results", [])
        return query, context

    def exec(self, prep_res):
        query, context = prep_res
        # In this simplified example we just package the context for the LLM.
        return {"query": query, "context": context}

    def post(self, shared: Dict[str, Any], prep_res, exec_res):
        shared.setdefault("query", {})["agent_results"] = exec_res
>>>>>>> bf768662
        return "default"


class LLMProcessorNode(Node):
<<<<<<< HEAD
    """Process search results through LLM to generate natural language response."""
    
    def prep(self, shared: Dict[str, Any]):
        query = shared.get("query", {}).get("query", "")
        search_results = shared.get("query", {}).get("search_results", [])
        temporal_files = shared.get("query", {}).get("temporal_files", [])
        config = shared.get("config", {})
        
        # Get chunk texts for search results
        context_chunks = []
        if search_results:
            db_path = config.get("metadata_path", "metadata.db")
            conn = metadata_db.init_db(db_path)
            try:
                for chunk_id, score in search_results:
                    text = metadata_db.get_chunk_by_id(conn, chunk_id)
                    if text:
                        context_chunks.append(text)
            finally:
                conn.close()
        
        provider_info = llm_utils.route_to_provider("medium", config.get("llm_preference", "local"))
        return query, context_chunks, provider_info
    
    def exec(self, prep_res):
        query, context_chunks, provider_info = prep_res
        
        # Format context
        context = llm_utils.format_context(context_chunks)
        
        # Create prompt
        prompt = f"""Based on the following context from my business documents, please answer this question: {query}

Context:
{context}

Please provide a helpful and accurate response based on the available information."""
        
        # Call LLM
        response = llm_utils.call_llm(
            prompt, 
            provider_info["model"], 
            provider_info["provider"]
        )
        
        return response
    
    def post(self, shared, prep_res, exec_res):
        shared["query"]["llm_response"] = exec_res
=======
    """Send gathered context to the language model."""

    def prep(self, shared: Dict[str, Any]):
        cfg = shared.get("config", {})
        provider = cfg.get("llm_provider", "ollama")
        model = cfg.get("llm_model", "llama2")
        results = shared.get("query", {}).get("search_results", [])
        agent = shared.get("query", {}).get("agent_results")
        query = shared.get("query", {}).get("query", "")
        return query, results, agent, provider, model

    def exec(self, prep_res):
        query, results, agent, provider, model = prep_res
        chunks = [r.get("text", "") for r in results]
        if agent:
            extra = agent.get("context", [])
            if isinstance(extra, list):
                chunks.extend(str(e) for e in extra)
        prompt = f"{query}\n{llm_utils.format_context(chunks)}"
        return llm_utils.call_llm(prompt, model=model, provider=provider)

    def post(self, shared: Dict[str, Any], prep_res, exec_res):
        shared.setdefault("query", {})["llm_response"] = exec_res
>>>>>>> bf768662
        return "default"


class OutputFormatterNode(Node):
<<<<<<< HEAD
    """Format the final response for the requested output method."""
    
    def prep(self, shared: Dict[str, Any]):
        response = shared.get("query", {}).get("llm_response", "")
        config = shared.get("config", {})
        output_format = config.get("output_format", "chat")
        output_path = shared.get("query", {}).get("output_path", "")
        return response, output_format, output_path
    
    def exec(self, prep_res):
        response, output_format, output_path = prep_res
        
        if output_format == "file" and output_path:
            # Write to file
            Path(output_path).parent.mkdir(parents=True, exist_ok=True)
            Path(output_path).write_text(response)
            return f"Response written to: {output_path}"
        else:
            # Return for chat/console output
            return response
    
    def post(self, shared, prep_res, exec_res):
        shared["query"]["final_output"] = exec_res
        return "default"
=======
    """Final node that formats and stores the LLM output."""

    def prep(self, shared: Dict[str, Any]):
        response = shared.get("query", {}).get("llm_response", "")
        cfg = shared.get("config", {})
        fmt = cfg.get("output_format", "chat")
        path = shared.get("query", {}).get("output_path", "output.txt")
        return response, fmt, path

    def exec(self, prep_res):
        response, fmt, path = prep_res
        if fmt == "file":
            Path(path).write_text(response)
            return path
        return response

    def post(self, shared: Dict[str, Any], prep_res, exec_res):
        shared.setdefault("query", {})["result"] = exec_res
        return "default"

>>>>>>> bf768662
<|MERGE_RESOLUTION|>--- conflicted
+++ resolved
@@ -173,94 +173,12 @@
 
 # Add these nodes to your nodes.py file
 
-class QueryRouterNode(Node):
-    """Analyze incoming queries and route to appropriate processing flow."""
-    
-    def prep(self, shared: Dict[str, Any]):
-        query = shared.get("query", {}).get("query", "")
-        return query
-    
-    def exec(self, query: str):
-        query_type = query_utils.classify_query(query)
-        logger.info(f"Classified query as: {query_type}")
-        return query_type
-    
-    def post(self, shared, prep_res, exec_res):
-        shared.setdefault("query", {})["query_type"] = exec_res
-        return exec_res  # Route based on query type
-
-
-class SemanticSearchNode(Node):
-    """Perform vector similarity search against indexed documents."""
-    
-    def prep(self, shared: Dict[str, Any]):
-        query = shared.get("query", {}).get("query", "")
-        config = shared.get("config", {})
-        index_path = config.get("index_path", "semantic_index.pkl")
-        model = config.get("embedding_model", "nomic-embed-text")
-        k = config.get("search_k", 5)
-        return query, index_path, model, k
-    
-    def exec(self, prep_res):
-        query, index_path, model, k = prep_res
-        
-        # Generate query embedding
-        query_embedding = embedding_utils.generate_embeddings([query], model=model)[0]
-        
-        # Load and search index
-        if not Path(index_path).exists():
-            logger.warning(f"Index not found at {index_path}")
-            return []
-        
-        index = faiss_manager.load_index(index_path)
-        ids, scores = faiss_manager.search(index, query_embedding, k=k)
-        
-        return list(zip(ids, scores))
-    
-    def post(self, shared, prep_res, exec_res):
-        shared["query"]["search_results"] = exec_res
-        return "default"
-
-
-<<<<<<< HEAD
-class TemporalMapperNode(Node):
-    """Handle time-based queries by filtering documents by date."""
-    
-    def prep(self, shared: Dict[str, Any]):
-        query = shared.get("query", {}).get("query", "")
-        config = shared.get("config", {})
-        db_path = config.get("metadata_path", "metadata.db")
-        return query, db_path
-    
-    def exec(self, prep_res):
-        query, db_path = prep_res
-        
-        # Extract temporal information
-        filters = query_utils.build_metadata_filters(query)
-        
-        if not filters.get("start_date"):
-            logger.info("No temporal markers found, proceeding with regular search")
-            return []
-        
-        # Query database for files in date range
-        conn = metadata_db.init_db(db_path)
-        try:
-            from datetime import datetime
-            start = datetime.fromisoformat(filters["start_date"])
-            end = datetime.fromisoformat(filters.get("end_date", filters["start_date"]))
-            files = metadata_db.query_by_date_range(conn, start, end)
-            return files
-        finally:
-            conn.close()
-    
-    def post(self, shared, prep_res, exec_res):
-        shared["query"]["temporal_files"] = exec_res
-=======
 
 # ---------------------------------------------------------------------------
 # Query flow nodes (Track E)
 # ---------------------------------------------------------------------------
 
+    
 
 class QueryRouterNode(Node):
     """Classify the user's query and route to the appropriate sub-flow."""
@@ -349,62 +267,10 @@
 
     def post(self, shared: Dict[str, Any], prep_res, exec_res):
         shared.setdefault("query", {})["agent_results"] = exec_res
->>>>>>> bf768662
         return "default"
 
 
 class LLMProcessorNode(Node):
-<<<<<<< HEAD
-    """Process search results through LLM to generate natural language response."""
-    
-    def prep(self, shared: Dict[str, Any]):
-        query = shared.get("query", {}).get("query", "")
-        search_results = shared.get("query", {}).get("search_results", [])
-        temporal_files = shared.get("query", {}).get("temporal_files", [])
-        config = shared.get("config", {})
-        
-        # Get chunk texts for search results
-        context_chunks = []
-        if search_results:
-            db_path = config.get("metadata_path", "metadata.db")
-            conn = metadata_db.init_db(db_path)
-            try:
-                for chunk_id, score in search_results:
-                    text = metadata_db.get_chunk_by_id(conn, chunk_id)
-                    if text:
-                        context_chunks.append(text)
-            finally:
-                conn.close()
-        
-        provider_info = llm_utils.route_to_provider("medium", config.get("llm_preference", "local"))
-        return query, context_chunks, provider_info
-    
-    def exec(self, prep_res):
-        query, context_chunks, provider_info = prep_res
-        
-        # Format context
-        context = llm_utils.format_context(context_chunks)
-        
-        # Create prompt
-        prompt = f"""Based on the following context from my business documents, please answer this question: {query}
-
-Context:
-{context}
-
-Please provide a helpful and accurate response based on the available information."""
-        
-        # Call LLM
-        response = llm_utils.call_llm(
-            prompt, 
-            provider_info["model"], 
-            provider_info["provider"]
-        )
-        
-        return response
-    
-    def post(self, shared, prep_res, exec_res):
-        shared["query"]["llm_response"] = exec_res
-=======
     """Send gathered context to the language model."""
 
     def prep(self, shared: Dict[str, Any]):
@@ -428,37 +294,10 @@
 
     def post(self, shared: Dict[str, Any], prep_res, exec_res):
         shared.setdefault("query", {})["llm_response"] = exec_res
->>>>>>> bf768662
         return "default"
 
 
 class OutputFormatterNode(Node):
-<<<<<<< HEAD
-    """Format the final response for the requested output method."""
-    
-    def prep(self, shared: Dict[str, Any]):
-        response = shared.get("query", {}).get("llm_response", "")
-        config = shared.get("config", {})
-        output_format = config.get("output_format", "chat")
-        output_path = shared.get("query", {}).get("output_path", "")
-        return response, output_format, output_path
-    
-    def exec(self, prep_res):
-        response, output_format, output_path = prep_res
-        
-        if output_format == "file" and output_path:
-            # Write to file
-            Path(output_path).parent.mkdir(parents=True, exist_ok=True)
-            Path(output_path).write_text(response)
-            return f"Response written to: {output_path}"
-        else:
-            # Return for chat/console output
-            return response
-    
-    def post(self, shared, prep_res, exec_res):
-        shared["query"]["final_output"] = exec_res
-        return "default"
-=======
     """Final node that formats and stores the LLM output."""
 
     def prep(self, shared: Dict[str, Any]):
@@ -479,4 +318,3 @@
         shared.setdefault("query", {})["result"] = exec_res
         return "default"
 
->>>>>>> bf768662
